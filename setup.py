﻿#!/usr/bin/env python

#-------------------------------------------------------------------------
# Copyright (c) Microsoft.  All rights reserved.
#
# Licensed under the Apache License, Version 2.0 (the "License");
# you may not use this file except in compliance with the License.
# You may obtain a copy of the License at
#   http://www.apache.org/licenses/LICENSE-2.0
#
# Unless required by applicable law or agreed to in writing, software
# distributed under the License is distributed on an "AS IS" BASIS,
# WITHOUT WARRANTIES OR CONDITIONS OF ANY KIND, either express or implied.
# See the License for the specific language governing permissions and
# limitations under the License.
#--------------------------------------------------------------------------

from __future__ import print_function
import os
from codecs import open
from setuptools import setup

VERSION = '0.0.20'
INSTALL_FROM_PUBLIC = False

PRIVATE_PYPI_URL = os.environ.get('AZURE_CLI_PRIVATE_PYPI_URL')
PRIVATE_PYPI_HOST = os.environ.get('AZURE_CLI_PRIVATE_PYPI_HOST')

# If we have source, validate that our version numbers match
# This should prevent uploading releases with mismatched versions.
try:
    with open('src/azure/cli/__init__.py', 'r', encoding='utf-8') as f:
        content = f.read()
except OSError:
    pass
else:
    import re, sys
    m = re.search(r'__version__\s*=\s*[\'"](.+?)[\'"]', content)
    if not m:
        print('Could not find __version__ in azure/cli/__init__.py')
        sys.exit(1)
    if m.group(1) != VERSION:
        print('Expected __version__ = "{}"; found "{}"'.format(VERSION, m.group(1)))
        sys.exit(1)

# The full list of classifiers is available at
# https://pypi.python.org/pypi?%3Aaction=list_classifiers
CLASSIFIERS = [
    'Development Status :: 3 - Alpha',
    'Intended Audience :: Developers',
    'Intended Audience :: System Administrators',
    'Programming Language :: Python',
    'Programming Language :: Python :: 2',
    'Programming Language :: Python :: 2.7',
    'Programming Language :: Python :: 3',
    'Programming Language :: Python :: 3.4',
    'Programming Language :: Python :: 3.5',
    #'License :: OSI Approved :: Apache Software License',
    #'License :: OSI Approved :: MIT License',
]

DEPENDENCIES = [
<<<<<<< HEAD
=======
    'adal==0.2.1', #from internal index server.
>>>>>>> 5d718e6c
    'applicationinsights',
    'argcomplete',
    'azure==2.0.0rc1',
    'jmespath',
    'msrest',
    'pip',
    'pyyaml',
    'six',
]

with open('README.rst', 'r', encoding='utf-8') as f:
    README = f.read()

from setuptools.command.install import install
import pip
def _post_install(dir):
    from subprocess import check_call
    if INSTALL_FROM_PUBLIC:
        pip.main(['install', 'azure-cli-components', '--disable-pip-version-check'])
        check_call(['az', 'components', 'install', '-n', 'profile'])
    else:
        # use private PyPI server.
        pip.main(['install', 'azure-cli-components', '--extra-index-url',
                PRIVATE_PYPI_URL, '--trusted-host', PRIVATE_PYPI_HOST,
                '--disable-pip-version-check'])
        check_call(['az', 'components', 'install', '-n', 'profile', '-p'])

class OnInstall(install):
    def run(self):
        install.run(self)
        self.execute(_post_install, (self.install_lib,),
                     msg="Running post install task")

setup(
    name='azure-cli',
    version=VERSION,
    description='Microsoft Azure Command-Line Tools',
    long_description=README,
    license='TBD',
    author='Microsoft Corporation',
    author_email='azpycli@microsoft.com',
    url='https://github.com/Azure/azure-cli',
    zip_safe=False,
    classifiers=CLASSIFIERS,
    scripts=[
        'az',
        'az.completion.sh',
        'az.bat',
    ],
    package_dir = {'':'src'},
    packages=[
        'azure',
        'azure.cli',
        'azure.cli.commands',
        'azure.cli.command_modules',
        'azure.cli.extensions',
    ],
    package_data={'azure.cli': ['locale/**/*.txt']},
    install_requires=DEPENDENCIES,
    extras_require={
        "python_version < '3.4'": [
            'enum34',
        ],
    },
    cmdclass={'install': OnInstall},
)<|MERGE_RESOLUTION|>--- conflicted
+++ resolved
@@ -60,10 +60,7 @@
 ]
 
 DEPENDENCIES = [
-<<<<<<< HEAD
-=======
     'adal==0.2.1', #from internal index server.
->>>>>>> 5d718e6c
     'applicationinsights',
     'argcomplete',
     'azure==2.0.0rc1',
