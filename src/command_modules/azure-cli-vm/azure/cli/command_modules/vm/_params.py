--- conflicted
+++ resolved
@@ -21,7 +21,6 @@
     images = load_images_from_aliases_doc()
     return [i['urn alias'] for i in images]
 
-<<<<<<< HEAD
 # BASIC PARAMETER CONFIGURATION
 name_arg_type = CliArgumentType(options_list=('--name', '-n'), metavar='NAME')
 
@@ -86,20 +85,6 @@
 )
 
 register_cli_argument('vm diagnostics', 'vm_name', CliArgumentType(options_list=('--vm-name',)))
-
-register_cli_argument('vm extension', 'vm_extension_name', name_arg_type)
-register_cli_argument('vm extension', 'vm_name', CliArgumentType(options_list=('--vm-name',)))
-register_cli_argument('vm extension', 'auto_upgrade_minor_version', CliArgumentType(action='store_true'))
-
-register_cli_argument('vm extension image', 'image_location', CliArgumentType(options_list=('--location', '-l')))
-register_cli_argument('vm extension image', 'publisher_name', CliArgumentType(options_list=('--publisher',)))
-register_cli_argument('vm extension image', 'type', CliArgumentType(options_list=('--name', '-n')))
-register_cli_argument('vm extension image', 'latest', CliArgumentType(action='store_true'))
-
-register_cli_argument('vm image list', 'image_location', location_type)
-
-register_additional_cli_argument('vm scaleset create', 'image', options_list=('--image',), action=VMImageFieldAction, completer=get_urn_aliases_completion_list, default='Win2012R2Datacenter')
-=======
 VM_CREATE_PARAMETER_ALIASES = {
     'location': {
         'completer': get_location_completion_list
@@ -206,40 +191,15 @@
     }
 }
 
-# EXTRA PARAMETER SETS
-
-VM_CREATE_EXTRA_PARAMETERS = {
-    'image': {
-        'name': '--image',
-        'action': VMImageFieldAction,
-        'completer': get_urn_aliases_completion_list,
-        'default': 'Win2012R2Datacenter'
-        },
-}
-
-VM_PATCH_EXTRA_PARAMETERS = {
-    'resource_group_name':
-        extend_parameter(PARAMETER_ALIASES['resource_group_name'], required=True,
-                         dest='resource_group_name'),
-    'vm_name':
-        extend_parameter(PARAMETER_ALIASES['vm_name'], required=True)
-}
-
-ACS_CREATE_PARAMETER_ALIASES = {
-    'orchestrator_type': {
-        'name': '--orchestrator-type',
-        'choices': ['dcos', 'swarm']
-        },
-    'admin_username': {
-        'name': '--admin-username',
-        'default': getpass.getuser(),
-        'required': False
-        },
-    'ssh_key_value': {
-        'name': '--ssh-key-value',
-        'required': False,
-        'help': 'SSH key file value or key file path.',
-        'default': os.path.join(os.path.expanduser('~'), '.ssh', 'id_rsa.pub')
-        }
-    }
->>>>>>> b3e142a6
+register_cli_argument('vm extension', 'vm_extension_name', name_arg_type)
+register_cli_argument('vm extension', 'vm_name', CliArgumentType(options_list=('--vm-name',)))
+register_cli_argument('vm extension', 'auto_upgrade_minor_version', CliArgumentType(action='store_true'))
+
+register_cli_argument('vm extension image', 'image_location', CliArgumentType(options_list=('--location', '-l')))
+register_cli_argument('vm extension image', 'publisher_name', CliArgumentType(options_list=('--publisher',)))
+register_cli_argument('vm extension image', 'type', CliArgumentType(options_list=('--name', '-n')))
+register_cli_argument('vm extension image', 'latest', CliArgumentType(action='store_true'))
+
+register_cli_argument('vm image list', 'image_location', location_type)
+
+register_additional_cli_argument('vm scaleset create', 'image', options_list=('--image',), action=VMImageFieldAction, completer=get_urn_aliases_completion_list, default='Win2012R2Datacenter')