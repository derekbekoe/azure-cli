from __future__ import print_function
import inspect
import sys
import textwrap
import yaml

from ._locale import L
from ._help_files import _load_help_file

__all__ = ['print_detailed_help', 'print_welcome_message', 'GroupHelpFile', 'CommandHelpFile']

_out = sys.stdout

<<<<<<< HEAD
def show_help(nouns, cmd_table):
    cmd_table = _reduce_to_descendants_plus_self(cmd_table, nouns)

    is_found = len(cmd_table) > 0
    assert is_found, 'Could not find command: {0}'.format(' '.join(nouns))
    is_command = len(cmd_table) == 1
    is_group = not is_command

    if is_group:
        cmd_table = _reduce_to_children(cmd_table, nouns)

    delimiters = ' '.join(nouns)
    help_file = CommandHelpFile(delimiters, cmd_table) \
        if is_command and _get_single_metadata(cmd_table)['name'] == delimiters \
        else GroupHelpFile(delimiters, cmd_table)

    if is_command:
        help_file.load(cmd_table)

    if len(nouns) == 0:
        print('\nSpecial intro help for az')
        help_file.command = 'az'

    print_detailed_help(help_file)

def show_welcome(cmd_table):
=======
def show_welcome(parser):
>>>>>>> ebed115c
    print_welcome_message()

    help_file = GroupHelpFile('', parser)
    print_description_list(help_file.children)

def print_welcome_message():
    _print_indent(L(r"""
     /\                        
    /  \    _____   _ _ __ ___ 
   / /\ \  |_  / | | | \'__/ _ \
  / ____ \  / /| |_| | | |  __/
 /_/    \_\/___|\__,_|_|  \___|
"""))
    _print_indent(L('\nWelcome to the cool new Azure CLI!\n\nHere are the base commands:\n'))

def print_detailed_help(help_file, out=sys.stdout): #pylint: disable=unused-argument
    global _out #pylint: disable=global-statement
    _out = out
    _print_header(help_file)

    _print_indent(L('Arguments') if help_file.type == 'command' else L('Sub-Commands'))

    if help_file.type == 'command':
        print_arguments(help_file)
    elif help_file.type == 'group':
        _print_groups(help_file)

    if len(help_file.examples) > 0:
        _print_examples(help_file)

def print_description_list(help_files, out=sys.stdout):
    global _out #pylint: disable=global-statement
    _out = out

    indent = 1
    max_name_length = max(len(f.name) for f in help_files) if help_files else 0
    for help_file in sorted(help_files, key=lambda h: h.name):
        _print_indent('{0}{1}{2}'.format(help_file.name,
                                         _get_column_indent(help_file.name, max_name_length),
                                         ': ' + help_file.short_summary \
                                             if help_file.short_summary \
                                             else ''),
                      indent)

def print_arguments(help_file):
    indent = 1
    if not help_file.parameters:
        _print_indent('None', indent)
        _print_indent('')
        return

    if len(help_file.parameters) == 0:
        _print_indent('none', indent)
    required_tag = L(' [Required]')
    max_name_length = max(len(p.name) + (11 if p.required else 0) for p in help_file.parameters)
    for p in help_file.parameters:
        indent = 1
        required_text = required_tag if p.required else ''
        _print_indent('{0}{1}{2}{3}'.format(p.name,
                                            required_text,
                                            _get_column_indent(p.name + required_text,
                                                               max_name_length),
                                            ': ' + p.short_summary if p.short_summary else ''),
                      indent,
                      max_name_length + indent*4 + 2)

        indent = 2
        if p.long_summary:
            _print_indent('{0}'.format(p.long_summary.rstrip()), indent)

        if p.value_sources:
            _print_indent('')
            _print_indent(L("Values from: {0}").format(', '.join(p.value_sources)), indent)
        _print_indent('')
    return indent

def _print_header(help_file):
    indent = 0
    _print_indent('')
    _print_indent(L('Command') if help_file.type == 'command' else L('Group'), indent)

    indent = 1
    _print_indent('{0}{1}'.format(help_file.command,
                                  ': ' + help_file.short_summary
                                  if help_file.short_summary
                                  else ''),
                  indent)

    indent = 2
    if help_file.long_summary:
        _print_indent('{0}'.format(help_file.long_summary.rstrip()), indent)
    _print_indent('')

def _print_groups(help_file):
    indent = 1
    max_name_length = max(len(c.name) for c in help_file.children) \
        if len(help_file.children) > 0 \
        else 0
    for c in sorted(help_file.children, key=lambda h: h.name):
        _print_indent('{0}{1}{2}'.format(c.name,
                                         _get_column_indent(c.name, max_name_length),
                                         ': ' + c.short_summary if c.short_summary else ''),
                      indent)
    _print_indent('')

def _print_examples(help_file):
    indent = 0
    _print_indent(L('Examples'), indent)

    for e in help_file.examples:
        indent = 1
        _print_indent('{0}'.format(e.name), indent)

        indent = 2
        _print_indent('{0}'.format(e.text), indent)


class HelpFile(object): #pylint: disable=too-few-public-methods
    def __init__(self, delimiters):
        self.delimiters = delimiters
        self.name = delimiters.split()[-1] if len(delimiters) > 0 else delimiters
        self.command = delimiters
        self.type = ''
        self.short_summary = ''
        self.long_summary = ''
        self.examples = ''

<<<<<<< HEAD
    def load(self, cmd_table):
        file_data = {}
        is_found = len(cmd_table) == 1
        assert is_found, 'Expected 1 command: {0}'.format(delimiters)
        fn = next(k for k in cmd_table.keys())

        self.short_summary = cmd_table[fn].get('description', '')
        if not isinstance(fn, str):
            file_data = _load_help_file_from_string(fn.__doc__)
=======
    def load(self, options):
        self.short_summary = options.description
        file_data = _load_help_file_from_string(inspect.getdoc(options._defaults.get('func')))
>>>>>>> ebed115c
        if file_data:
            self._load_from_data(file_data)
        else:
            self._load_from_file()

    def _load_from_file(self):
        file_data = _load_help_file(self.delimiters)
        if file_data:
            self._load_from_data(file_data)

    def _load_from_data(self, data):
        if not data:
            return

        if isinstance(data, str):
            self.long_summary = data
            return

        if 'type' in data:
            self.type = data['type']

        if 'short-summary' in data:
            self.short_summary = data['short-summary']

        self.long_summary = data.get('long-summary')

        if 'examples' in data:
            self.examples = [HelpExample(d) for d in data['examples']]


class GroupHelpFile(HelpFile): #pylint: disable=too-few-public-methods
    def __init__(self, delimiters, parser):
        super(GroupHelpFile, self).__init__(delimiters)
        self.type = 'group'

        self.children = []
<<<<<<< HEAD
        for f in cmd_table:
            metadata = cmd_table[f]
            self.children.append(HelpFile(metadata['name']))
            self.children[-1].load({f: metadata})
=======
        for cmd, options in parser.choices.items():
            child = HelpFile(cmd)
            child.load(options)
            self.children.append(child)
>>>>>>> ebed115c

class CommandHelpFile(HelpFile): #pylint: disable=too-few-public-methods
    def __init__(self, delimiters, cmd_table):
        super(CommandHelpFile, self).__init__(delimiters)
        self.type = 'command'

        metadata = _get_single_metadata(cmd_table)
        self.parameters = []

        for arg in metadata['arguments']:
            self.parameters.append(HelpParameter(arg['name'], arg.get('help'),
                                                 required=arg.get('required')))

    def _load_from_data(self, data):
        super(CommandHelpFile, self)._load_from_data(data)

        if isinstance(data, str) or not self.parameters or not data.get('parameters'):
            return

        loaded_params = []
        loaded_param = {}
        for param in self.parameters:
            loaded_param = next((n for n in data['parameters'] if n['name'] == param.name), None)
            if loaded_param:
                param.update_from_data(loaded_param)
            loaded_params.append(param)

        extra_param = next((p for p in data['parameters']
                            if p['name'] not in [lp.name for lp in loaded_params]),
                           None)
        if extra_param:
            raise HelpAuthoringException('Extra help param {0}'.format(extra_param['name']))
        self.parameters = loaded_params


class HelpParameter(object): #pylint: disable=too-few-public-methods
    def __init__(self, param_name, description, required):
        self.name = param_name
        self.required = required
        self.type = 'string'
        self.short_summary = description
        self.long_summary = ''
        self.value_sources = []

    def update_from_data(self, data):
        if self.name != data.get('name'):
            raise HelpAuthoringException("mismatched name {0} vs. {1}"
                                         .format(self.name,
                                                 data.get('name')))

        if self.required != data.get('required', False):
            raise HelpAuthoringException("mismatched required {0} vs. {1}, {2}"
                                         .format(self.required,
                                                 data.get('required'),
                                                 data.get('name')))

        self.type = data.get('type')
        self.short_summary = data.get('short-summary')
        self.long_summary = data.get('long-summary')
        self.value_sources = data.get('populator-commands')


class HelpExample(object): #pylint: disable=too-few-public-methods
    def __init__(self, _data):
        self.name = _data['name']
        self.text = _data['text']

def _print_indent(s, indent=0, subsequent_spaces=-1):
    tw = textwrap.TextWrapper(initial_indent='    '*indent,
                              subsequent_indent=('    '*indent
                                                 if subsequent_spaces == -1
                                                 else ' '*subsequent_spaces),
                              replace_whitespace=False,
                              width=100)
    paragraphs = s.split('\n')
    for p in paragraphs:
        print(tw.fill(p), file=_out)

def _get_column_indent(text, max_name_length):
    return ' '*(max_name_length - len(text))

def _load_help_file_from_string(text):
    try:
        return yaml.load(text) if text else None
    except Exception: #pylint: disable=broad-except
        return text

def _get_single_metadata(cmd_table):
    assert len(cmd_table) == 1
    return next(metadata for _, metadata in cmd_table.items())

class HelpAuthoringException(Exception):
    pass<|MERGE_RESOLUTION|>--- conflicted
+++ resolved
@@ -11,7 +11,6 @@
 
 _out = sys.stdout
 
-<<<<<<< HEAD
 def show_help(nouns, cmd_table):
     cmd_table = _reduce_to_descendants_plus_self(cmd_table, nouns)
 
@@ -37,10 +36,7 @@
 
     print_detailed_help(help_file)
 
-def show_welcome(cmd_table):
-=======
 def show_welcome(parser):
->>>>>>> ebed115c
     print_welcome_message()
 
     help_file = GroupHelpFile('', parser)
@@ -142,7 +138,7 @@
     for c in sorted(help_file.children, key=lambda h: h.name):
         _print_indent('{0}{1}{2}'.format(c.name,
                                          _get_column_indent(c.name, max_name_length),
-                                         ': ' + c.short_summary if c.short_summary else ''),
+                                      ': ' + c.short_summary if c.short_summary else ''),
                       indent)
     _print_indent('')
 
@@ -168,21 +164,18 @@
         self.long_summary = ''
         self.examples = ''
 
-<<<<<<< HEAD
-    def load(self, cmd_table):
-        file_data = {}
-        is_found = len(cmd_table) == 1
-        assert is_found, 'Expected 1 command: {0}'.format(delimiters)
-        fn = next(k for k in cmd_table.keys())
-
-        self.short_summary = cmd_table[fn].get('description', '')
-        if not isinstance(fn, str):
-            file_data = _load_help_file_from_string(fn.__doc__)
-=======
     def load(self, options):
         self.short_summary = options.description
         file_data = _load_help_file_from_string(inspect.getdoc(options._defaults.get('func')))
->>>>>>> ebed115c
+    #def load(self, cmd_table):
+    #    file_data = {}
+    #    is_found = len(cmd_table) == 1
+    #    assert is_found, 'Expected 1 command: {0}'.format(delimiters)
+    #    fn = next(k for k in cmd_table.keys())
+
+    #    self.short_summary = cmd_table[fn].get('description', '')
+    #    if not isinstance(fn, str):
+    #        file_data = _load_help_file_from_string(fn.__doc__)
         if file_data:
             self._load_from_data(file_data)
         else:
@@ -219,17 +212,10 @@
         self.type = 'group'
 
         self.children = []
-<<<<<<< HEAD
-        for f in cmd_table:
-            metadata = cmd_table[f]
-            self.children.append(HelpFile(metadata['name']))
-            self.children[-1].load({f: metadata})
-=======
         for cmd, options in parser.choices.items():
             child = HelpFile(cmd)
             child.load(options)
             self.children.append(child)
->>>>>>> ebed115c
 
 class CommandHelpFile(HelpFile): #pylint: disable=too-few-public-methods
     def __init__(self, delimiters, cmd_table):
