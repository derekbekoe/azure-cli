﻿import os
import platform
import logging
from logging.handlers import RotatingFileHandler

import colorama

AZ_LOGFILE_NAME = 'az.log'
DEFAULT_LOG_DIR = os.path.expanduser(os.path.join('~', '.azure', 'logs'))

ENABLE_LOG_FILE = os.environ.get('AZURE_CLI_ENABLE_LOG_FILE')
LOG_DIR = os.environ.get('AZURE_CLI_LOG_DIR')

CONSOLE_LOG_CONFIGS = [
    # (default)
    {
        'az': logging.WARNING,
        'root': logging.CRITICAL,
    },
    # --verbose
    {
        'az': logging.INFO,
        'root': logging.CRITICAL,
    },
    # --debug
    {
        'az': logging.DEBUG,
        'root': logging.DEBUG,
    }]

# Formats for console logging if coloring is enabled or not.
# Show the level name if coloring is disabled (e.g. INFO).
# Also, Root logger should show the logger name.
CONSOLE_LOG_FORMAT = {
    'az': {
        True: '%(message)s',
        False: '%(levelname)s: %(message)s',
    },
    'root': {
        True: '%(name)s : %(message)s',
        False: '%(levelname)s: %(name)s : %(message)s',
    }
}

def _determine_verbose_level(argv):
    # Get verbose level by reading the arguments.
    # Remove any consumed args.
    verbose_level = 0
    i = 0
    while i < len(argv):
        arg = argv[i]
        if arg in ['--verbose']:
            verbose_level += 1
            argv.pop(i)
        elif arg in ['--debug']:
            verbose_level += 2
            argv.pop(i)
        else:
            i += 1
    # Use max verbose level if too much verbosity specified.
    return verbose_level if verbose_level < len(CONSOLE_LOG_CONFIGS) else len(CONSOLE_LOG_CONFIGS)-1

def _color_wrapper(color_marker):
    def wrap_msg_with_color(msg):
        return color_marker + msg + colorama.Style.RESET_ALL
    return wrap_msg_with_color

class CustomStreamHandler(logging.StreamHandler):
    COLOR_MAP = {
        logging.CRITICAL: _color_wrapper(colorama.Fore.RED),
        logging.ERROR: _color_wrapper(colorama.Fore.RED),
        logging.WARNING: _color_wrapper(colorama.Fore.YELLOW),
        logging.INFO: _color_wrapper(colorama.Fore.GREEN),
        logging.DEBUG: _color_wrapper(colorama.Fore.CYAN),
    }

    def _should_enable_color(self):
        try:
            # Color if tty stream available
            if self.stream.isatty():
                return True
        except AttributeError:
            pass

        return False

    def __init__(self, log_level_config, log_format):
        logging.StreamHandler.__init__(self)
        self.setLevel(log_level_config)
        if platform.system() == 'Windows':
            self.stream = colorama.AnsiToWin32(self.stream).stream
        self.enable_color = self._should_enable_color()
        self.setFormatter(logging.Formatter(log_format[self.enable_color]))

    def format(self, record):
        msg = logging.StreamHandler.format(self, record)
        if self.enable_color:
            try:
                msg = self.COLOR_MAP[record.levelno](msg)
            except KeyError:
                pass
        return msg

def _init_console_handlers(root_logger, az_logger, log_level_config):
    root_logger.addHandler(CustomStreamHandler(log_level_config['root'],
                                               CONSOLE_LOG_FORMAT['root']))
    az_logger.addHandler(CustomStreamHandler(log_level_config['az'],
                                             CONSOLE_LOG_FORMAT['az']))

def _get_log_file_path():
    log_dir = LOG_DIR or DEFAULT_LOG_DIR
    if not os.path.isdir(log_dir):
        os.makedirs(log_dir)
    return os.path.join(log_dir, AZ_LOGFILE_NAME)

def _init_logfile_handlers(root_logger, az_logger):
    if not ENABLE_LOG_FILE:
        return
    log_file_path = _get_log_file_path()
    logfile_handler = RotatingFileHandler(log_file_path, maxBytes=5*1024*1024, backupCount=5)
    lfmt = logging.Formatter('%(process)d : %(asctime)s : %(levelname)s : %(name)s : %(message)s')
    logfile_handler.setFormatter(lfmt)
    logfile_handler.setLevel(logging.DEBUG)
    root_logger.addHandler(logfile_handler)
    az_logger.addHandler(logfile_handler)

def configure_logging(argv):
    verbose_level = _determine_verbose_level(argv)
    log_level_config = CONSOLE_LOG_CONFIGS[verbose_level]

    root_logger = logging.getLogger()
    az_logger = logging.getLogger('az')
    # Set the levels of the loggers to lowest level.
    # Handlers can override by choosing a higher level.
    root_logger.setLevel(logging.DEBUG)
    az_logger.setLevel(logging.DEBUG)
    az_logger.propagate = False

    if len(root_logger.handlers) and len(az_logger.handlers):
        # loggers already configured
        return
<<<<<<< HEAD

=======
>>>>>>> 81e290b4
    _init_console_handlers(root_logger, az_logger, log_level_config)
    _init_logfile_handlers(root_logger, az_logger)

def get_az_logger(module_name=None):
    return logging.getLogger('az.' + module_name if module_name else 'az')<|MERGE_RESOLUTION|>--- conflicted
+++ resolved
@@ -139,10 +139,6 @@
     if len(root_logger.handlers) and len(az_logger.handlers):
         # loggers already configured
         return
-<<<<<<< HEAD
-
-=======
->>>>>>> 81e290b4
     _init_console_handlers(root_logger, az_logger, log_level_config)
     _init_logfile_handlers(root_logger, az_logger)
 
